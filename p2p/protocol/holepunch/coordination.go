package holepunch

import (
	"context"
	"errors"
	"fmt"
	"sync"
	"time"

	logging "github.com/ipfs/go-log"
<<<<<<< HEAD
	"github.com/jpillora/backoff"
	"github.com/libp2p/go-libp2p-core/event"
=======
>>>>>>> 6f0f02d3
	"github.com/libp2p/go-libp2p-core/host"
	"github.com/libp2p/go-libp2p-core/network"
	"github.com/libp2p/go-libp2p-core/peer"
	"github.com/libp2p/go-libp2p-core/protocol"
	pb "github.com/libp2p/go-libp2p/p2p/protocol/holepunch/pb"
	"github.com/libp2p/go-libp2p/p2p/protocol/identify"
	"github.com/libp2p/go-msgio/protoio"
	ma "github.com/multiformats/go-multiaddr"
	manet "github.com/multiformats/go-multiaddr/net"
)

// TODO Should we have options for these ?
var (
	// Protocol is the libp2p protocol for Hole Punching.
	Protocol protocol.ID = "/libp2p/holepunch/1.0.0"
	// HolePunchTimeout is the timeout for the hole punch protocol stream.
	HolePunchTimeout = 1 * time.Minute

	maxMsgSize  = 4 * 1024 // 4K
	dialTimeout = 5 * time.Second
	maxRetries  = 5
	retryWait   = 2 * time.Second
)

var (
	log = logging.Logger("p2p-holepunch")
)

// TODO Find a better name for this protocol.
// HolePunchService is used to make direct connections with a peer via hole-punching.
type HolePunchService struct {
	ctx       context.Context
	ctxCancel context.CancelFunc

	ids  *identify.IDService
	host host.Host

	// ensure we shutdown ONLY once
	closeSync sync.Once
	refCount  sync.WaitGroup

	// active hole punches for deduplicating
	activeMx sync.Mutex
	active   map[peer.ID]struct{}

	isTest        bool
	handlerErrsMu sync.Mutex
	handlerErrs   []error
}

// NewHolePunchService creates a new service that can be used for hole punching
// The `isTest` should ONLY be turned ON for testing.
func NewHolePunchService(h host.Host, ids *identify.IDService, isTest bool) (*HolePunchService, error) {
	if ids == nil {
		return nil, errors.New("Identify service can't be nil")
	}

	ctx, cancel := context.WithCancel(context.Background())
	hs := &HolePunchService{
		ctx:       ctx,
		ctxCancel: cancel,
		host:      h,
		ids:       ids,
		active:    make(map[peer.ID]struct{}),
		isTest:    isTest,
	}

<<<<<<< HEAD
	sub, err := h.EventBus().Subscribe(new(event.EvtNATDeviceTypeChanged))
	if err != nil {
		return nil, err
	}

	h.SetStreamHandler(protocol, hs.handleNewStream)
=======
	h.SetStreamHandler(Protocol, hs.handleNewStream)
>>>>>>> 6f0f02d3
	h.Network().Notify((*netNotifiee)(hs))

	hs.refCount.Add(1)
	go hs.loop(sub)

	return hs, nil
}

func (hs *HolePunchService) loop(sub event.Subscription) {
	defer hs.refCount.Done()
	defer sub.Close()

	for {
		select {
		// Our local NAT device types are intialized in the peerstore when the Host is created
		//	and updated in the peerstore by the Observed Address Manager.
		case _, ok := <-sub.Out():
			if !ok {
				return
			}

			if hs.peerSupportsHolePunching(hs.host.ID(), hs.host.Addrs()) {
				hs.host.SetStreamHandler(protocol, hs.handleNewStream)
			} else {
				hs.host.RemoveStreamHandler(protocol)
			}

		case <-hs.ctx.Done():
			return
		}
	}
}

func hasProtoAddr(protocCode int, addrs []ma.Multiaddr) bool {
	for _, a := range addrs {
		if _, err := a.ValueForProtocol(protocCode); err == nil {
			return true
		}
	}

	return false
}

// Close closes the Hole Punch Service.
func (hs *HolePunchService) Close() error {
	hs.closeSync.Do(func() {
		hs.ctxCancel()
		hs.refCount.Wait()
	})

	return nil
}

// attempts to make a direct connection with the remote peer of `relayConn` by co-ordinating a hole punch over
// the given relay connection `relayConn`.
func (hs *HolePunchService) HolePunch(rp peer.ID) error {
	// short-circuit hole punching if a direct dial works.
	// attempt a direct connection ONLY if we have a public address for the remote peer
	for _, a := range hs.host.Peerstore().Addrs(rp) {
		if manet.IsPublicAddr(a) && !isRelayAddress(a) {
			forceDirectConnCtx := network.WithForceDirectDial(hs.ctx, "hole-punching")
			dialCtx, cancel := context.WithTimeout(forceDirectConnCtx, dialTimeout)
			defer cancel()
			if err := hs.host.Connect(dialCtx, peer.AddrInfo{ID: rp}); err == nil {
				log.Debugf("direct connection to peer %s successful, no need for a hole punch", rp.Pretty())
				return nil
			}
			break
		}
	}

	// return if either peer does NOT support hole punching
	if !hs.peerSupportsHolePunching(rp, hs.host.Peerstore().Addrs(rp)) ||
		!hs.peerSupportsHolePunching(hs.host.ID(), hs.host.Addrs()) {
		return
	}

	// hole punch
	hpCtx := network.WithUseTransient(hs.ctx, "hole-punch")
	sCtx := network.WithNoDial(hpCtx, "hole-punch")
	s, err := hs.host.NewStream(sCtx, rp, Protocol)
	if err != nil {
		msg := fmt.Sprintf("failed to open hole-punching stream with peer %s, err: %s", rp, err)
		log.Error(msg)
		return errors.New(msg)
	}
	log.Infof("will attempt hole punch with peer %s", rp.Pretty())
	_ = s.SetDeadline(time.Now().Add(HolePunchTimeout))
	w := protoio.NewDelimitedWriter(s)

	// send a CONNECT and start RTT measurement.
	msg := new(pb.HolePunch)
	msg.Type = pb.HolePunch_CONNECT.Enum()
	msg.ObsAddrs = addrsToBytes(hs.ids.OwnObservedAddrs())

	tstart := time.Now()
	if err := w.WriteMsg(msg); err != nil {
		s.Reset()
		msg := fmt.Sprintf("failed to send hole punch CONNECT, err: %s", err)

		log.Error(msg)
		return errors.New(msg)
	}

	// wait for a CONNECT message from the remote peer
	rd := protoio.NewDelimitedReader(s, maxMsgSize)
	msg.Reset()
	if err := rd.ReadMsg(msg); err != nil {
		s.Reset()

		msg := fmt.Sprintf("failed to read HolePunch_CONNECT message from remote peer, err: %s", err)
		log.Error(msg)
		return errors.New(msg)
	}
	rtt := time.Since(tstart)

	if msg.GetType() != pb.HolePunch_CONNECT {
		s.Reset()
		msg := fmt.Sprintf("expected HolePunch_CONNECT message, got %s", msg.GetType())

		log.Debug(msg)
		return errors.New(msg)
	}

	obsRemote := addrsFromBytes(msg.ObsAddrs)

	// send a SYNC message and attempt a direct connect after half the RTT
	msg.Reset()
	msg.Type = pb.HolePunch_SYNC.Enum()
	if err := w.WriteMsg(msg); err != nil {
		s.Reset()
		msg := fmt.Sprintf("failed to send SYNC message for hole punching, err: %s", err)
		log.Error(msg)
		return errors.New(msg)
	}
	defer s.Close()

	synTime := rtt / 2
	log.Debugf("peer RTT is %s; starting hole punch in %s", rtt, synTime)

	// wait for sync to reach the other peer and then punch a hole for it in our NAT
	// by attempting a connect to it.
	select {
	case <-time.After(synTime):
		pi := peer.AddrInfo{
			ID:    rp,
			Addrs: obsRemote,
		}
		return hs.holePunchConnectWithRetry(pi)

	case <-hs.ctx.Done():
		return hs.ctx.Err()
	}
}

// HandlerErrors returns the errors accumulated by the Stream Handler.
// This is ONLY for testing.
func (hs *HolePunchService) HandlerErrors() []error {
	hs.handlerErrsMu.Lock()
	defer hs.handlerErrsMu.Unlock()
	return hs.handlerErrs
}

func (hs *HolePunchService) appendHandlerErr(err error) {
	hs.handlerErrsMu.Lock()
	defer hs.handlerErrsMu.Unlock()

	if hs.isTest {
		hs.handlerErrs = append(hs.handlerErrs, err)
	}
}

// We can hole punch with a peer ONLY if it is NOT behind a symmetric NAT for all the transport protocol it supports.
func (hs *HolePunchService) peerSupportsHolePunching(p peer.ID, addrs []ma.Multiaddr) bool {
	udpSupported := hasProtoAddr(ma.P_UDP, addrs)
	tcpSupported := hasProtoAddr(ma.P_TCP, addrs)
	udpNAT, _ := hs.host.Peerstore().Get(p, identify.UDPNATDeviceTypeKey)
	tcpNAT, _ := hs.host.Peerstore().Get(p, identify.TCPNATDeviceTypeKey)
	udpNatType := udpNAT.(network.NATDeviceType)
	tcpNATType := tcpNAT.(network.NATDeviceType)

	if udpSupported {
		if udpNatType == network.NATDeviceTypeCone || udpNatType == network.NATDeviceTypeUnknown {
			return true
		}
	}

	if tcpSupported {
		if tcpNATType == network.NATDeviceTypeCone || tcpNATType == network.NATDeviceTypeUnknown {
			return true
		}
	}

	return false
}

func (hs *HolePunchService) handleNewStream(s network.Stream) {
	log.Infof("got hole punch request from peer %s", s.Conn().RemotePeer().Pretty())
	_ = s.SetDeadline(time.Now().Add(HolePunchTimeout))
	rp := s.Conn().RemotePeer()
	wr := protoio.NewDelimitedWriter(s)
	rd := protoio.NewDelimitedReader(s, maxMsgSize)

	// Read Connect message
	msg := new(pb.HolePunch)
	if err := rd.ReadMsg(msg); err != nil {
		s.Reset()
		hs.appendHandlerErr(fmt.Errorf("failed to read message from initator, err: %s", err))
		return
	}
	if msg.GetType() != pb.HolePunch_CONNECT {
		s.Reset()
		hs.appendHandlerErr(errors.New("did not get expected HolePunch_CONNECT message from initiator"))
		return
	}
	obsDial := addrsFromBytes(msg.ObsAddrs)

	// Write CONNECT message
	msg.Reset()
	msg.Type = pb.HolePunch_CONNECT.Enum()
	msg.ObsAddrs = addrsToBytes(hs.ids.OwnObservedAddrs())
	if err := wr.WriteMsg(msg); err != nil {
		s.Reset()
		hs.appendHandlerErr(fmt.Errorf("failed to write HolePunch_CONNECT message to initator, err: %s", err))
		return
	}

	// Read SYNC message
	msg.Reset()
	if err := rd.ReadMsg(msg); err != nil {
		s.Reset()
		hs.appendHandlerErr(fmt.Errorf("failed to read message from initator, err: %s", err))
		return
	}
	if msg.GetType() != pb.HolePunch_SYNC {
		s.Reset()
		hs.appendHandlerErr(errors.New("did not get expected HolePunch_SYNC message from initiator"))
		return
	}
	defer s.Close()

	// Hole punch now by forcing a connect
	pi := peer.AddrInfo{
		ID:    rp,
		Addrs: obsDial,
	}
	_ = hs.holePunchConnectWithRetry(pi)
}

func (hs *HolePunchService) holePunchConnectWithRetry(pi peer.AddrInfo) error {
	log.Debugf("starting hole punch with %s", pi.ID)
	holePunchCtx := network.WithSimultaneousConnect(hs.ctx, "hole-punching")
	forceDirectConnCtx := network.WithForceDirectDial(holePunchCtx, "hole-punching")
	dialCtx, cancel := context.WithTimeout(forceDirectConnCtx, dialTimeout)
	defer cancel()
	err := hs.host.Connect(dialCtx, pi)
	if err == nil {
		log.Infof("hole punch with peer %s successful, direct conns to peer are:", pi.ID.Pretty())
		for _, c := range hs.host.Network().ConnsToPeer(pi.ID) {
			if !isRelayAddress(c.RemoteMultiaddr()) {
				log.Info(c)
			}
		}
		return nil
	} else {
		log.Infof("first hole punch attempt with peer %s failed, error: %s, will retry now...", pi.ID.Pretty(), err)
	}

	for i := 1; i <= maxRetries; i++ {
		time.Sleep(retryWait)

		dialCtx, cancel := context.WithTimeout(forceDirectConnCtx, dialTimeout)
		defer cancel()

		err = hs.host.Connect(dialCtx, pi)
		if err == nil {
			log.Infof("hole punch with peer %s successful after %d retries, direct conns to peer are:", pi.ID.Pretty(), i)
			for _, c := range hs.host.Network().ConnsToPeer(pi.ID) {
				if !isRelayAddress(c.RemoteMultiaddr()) {
					log.Info(c)
				}
			}
			return nil
		}
	}
	log.Errorf("all retries for hole punch with peer %s failed, err: %s", pi.ID.Pretty(), err)

	return err
}

func isRelayAddress(a ma.Multiaddr) bool {
	_, err := a.ValueForProtocol(ma.P_CIRCUIT)

	return err == nil
}

func addrsToBytes(as []ma.Multiaddr) [][]byte {
	bzs := make([][]byte, 0, len(as))
	for _, a := range as {
		bzs = append(bzs, a.Bytes())
	}

	return bzs
}

func addrsFromBytes(bzs [][]byte) []ma.Multiaddr {
	addrs := make([]ma.Multiaddr, 0, len(bzs))
	for _, bz := range bzs {
		a, err := ma.NewMultiaddrBytes(bz)
		if err == nil {
			addrs = append(addrs, a)
		}
	}

	return addrs
}

type netNotifiee HolePunchService

func (nn *netNotifiee) HolePunchService() *HolePunchService {
	return (*HolePunchService)(nn)
}

func (nn *netNotifiee) Connected(_ network.Network, v network.Conn) {
	hs := nn.HolePunchService()
	dir := v.Stat().Direction

	// Hole punch if it's an inbound proxy connection.
	// If we already have a direct connection with the remote peer, this will be a no-op.
	if dir == network.DirInbound && isRelayAddress(v.RemoteMultiaddr()) {
		// short-circuit check to see if we already have a direct connection
		for _, c := range hs.host.Network().ConnsToPeer(v.RemotePeer()) {
			if !isRelayAddress(c.RemoteMultiaddr()) {
				return
			}
		}

		p := v.RemotePeer()
		hs.activeMx.Lock()
		_, active := hs.active[p]
		if !active {
			hs.active[p] = struct{}{}
		}
		hs.activeMx.Unlock()

		if active {
			return
		}

		log.Debugf("got inbound proxy conn from peer %s, connectionID is %s", v.RemotePeer().String(), v.ID())
		hs.refCount.Add(1)
		go func() {
			defer hs.refCount.Done()
			defer func() {
				hs.activeMx.Lock()
				delete(hs.active, p)
				hs.activeMx.Unlock()
			}()
			select {
			// waiting for Identify here will allow us to access the peer's public and observed addresses
			// that we can dial to for a hole punch.
			case <-hs.ids.IdentifyWait(v):
			case <-hs.ctx.Done():
				return
			}

			hs.HolePunch(v.RemotePeer())
		}()
		return
	}
}

// NO-OPS
func (nn *netNotifiee) Disconnected(_ network.Network, v network.Conn)   {}
func (nn *netNotifiee) OpenedStream(n network.Network, v network.Stream) {}
func (nn *netNotifiee) ClosedStream(n network.Network, v network.Stream) {}
func (nn *netNotifiee) Listen(n network.Network, a ma.Multiaddr)         {}
func (nn *netNotifiee) ListenClose(n network.Network, a ma.Multiaddr)    {}<|MERGE_RESOLUTION|>--- conflicted
+++ resolved
@@ -8,11 +8,7 @@
 	"time"
 
 	logging "github.com/ipfs/go-log"
-<<<<<<< HEAD
-	"github.com/jpillora/backoff"
 	"github.com/libp2p/go-libp2p-core/event"
-=======
->>>>>>> 6f0f02d3
 	"github.com/libp2p/go-libp2p-core/host"
 	"github.com/libp2p/go-libp2p-core/network"
 	"github.com/libp2p/go-libp2p-core/peer"
@@ -30,6 +26,8 @@
 	Protocol protocol.ID = "/libp2p/holepunch/1.0.0"
 	// HolePunchTimeout is the timeout for the hole punch protocol stream.
 	HolePunchTimeout = 1 * time.Minute
+	// ErrNATHolePunchingUnsupported means hole punching is NOT supported by the NAT on either or both peers.
+	ErrNATHolePunchingUnsupported = errors.New("NAT does NOT support hole punching")
 
 	maxMsgSize  = 4 * 1024 // 4K
 	dialTimeout = 5 * time.Second
@@ -80,16 +78,12 @@
 		isTest:    isTest,
 	}
 
-<<<<<<< HEAD
 	sub, err := h.EventBus().Subscribe(new(event.EvtNATDeviceTypeChanged))
 	if err != nil {
 		return nil, err
 	}
 
-	h.SetStreamHandler(protocol, hs.handleNewStream)
-=======
 	h.SetStreamHandler(Protocol, hs.handleNewStream)
->>>>>>> 6f0f02d3
 	h.Network().Notify((*netNotifiee)(hs))
 
 	hs.refCount.Add(1)
@@ -112,9 +106,9 @@
 			}
 
 			if hs.peerSupportsHolePunching(hs.host.ID(), hs.host.Addrs()) {
-				hs.host.SetStreamHandler(protocol, hs.handleNewStream)
+				hs.host.SetStreamHandler(Protocol, hs.handleNewStream)
 			} else {
-				hs.host.RemoveStreamHandler(protocol)
+				hs.host.RemoveStreamHandler(Protocol)
 			}
 
 		case <-hs.ctx.Done():
@@ -164,7 +158,7 @@
 	// return if either peer does NOT support hole punching
 	if !hs.peerSupportsHolePunching(rp, hs.host.Peerstore().Addrs(rp)) ||
 		!hs.peerSupportsHolePunching(hs.host.ID(), hs.host.Addrs()) {
-		return
+		return ErrNATHolePunchingUnsupported
 	}
 
 	// hole punch
